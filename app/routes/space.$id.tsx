import { Outlet, useParams, Link, useLocation } from "react-router";
import React, { useState } from "react";
import { SpaceProvider, useSpace } from "~/contexts/space-context";
import { SpacePasswordScreen } from "~/components/space-password-screen";
import { Button } from "~/components/ui/button";
import {
  Sidebar,
  SidebarContent,
  SidebarFooter,
  SidebarGroup,
  SidebarGroupContent,
  SidebarGroupLabel,
  SidebarHeader,
  SidebarInset,
} from "~/components/ui/sidebar";
import {
  DropdownMenu,
  DropdownMenuContent,
  DropdownMenuTrigger,
  DropdownMenuItem,
} from "~/components/ui/dropdown-menu";
import {
  ContextMenu,
  ContextMenuContent,
  ContextMenuTrigger,
  ContextMenuItem,
} from "~/components/ui/context-menu";
import {
  Dialog,
  DialogContent,
  DialogHeader,
  DialogTitle,
  DialogTrigger,
} from "~/components/ui/dialog";
import { Input } from "~/components/ui/input";
import {
  QrCode,
  Plus,
  FileText,
  Image,
  Kanban,
  Edit,
  Trash,
  Settings,
<<<<<<< HEAD
  Lock,
=======
  Columns3,
>>>>>>> 4ec738d1
} from "lucide-react";
import { ShareSpaceModal } from "~/components/ui/share-space-modal";
import { SpaceSettingsModal } from "~/components/ui/space-settings-modal";
import { useSpaceActions } from "~/hooks/use-space-actions";
import { ThemeToggle } from "~/components/ui/theme-toggle";
import {
  Tooltip,
  TooltipContent,
  TooltipTrigger,
} from "~/components/ui/tooltip";

function SpaceContent() {
  const {
    space,
    pages,
    isLoading,
    error,
    requiresPassword,
    isAuthenticated,
    authenticateSpace,
  } = useSpace();

  const { handleCreatePage, handleRenamePage, handleDeletePage } =
    useSpaceActions();
  const location = useLocation();

  // State for rename dialog
  const [renameDialogOpen, setRenameDialogOpen] = useState(false);
  const [pageToRename, setPageToRename] = useState<{
    id: string;
    title: string;
  } | null>(null);
  const [newPageTitle, setNewPageTitle] = useState("");

  const handleRenameStart = (page: { id: string; title: string }) => {
    setPageToRename(page);
    setNewPageTitle(page.title);
    setRenameDialogOpen(true);
  };

  const handleRenameSubmit = async () => {
    if (!pageToRename) return;

    const success = await handleRenamePage(pageToRename.id, newPageTitle);
    if (success) {
      setRenameDialogOpen(false);
      setPageToRename(null);
      setNewPageTitle("");
    }
  };

  const handleDeleteClick = async (pageId: string) => {
    if (
      confirm(
        "Are you sure you want to delete this page? This action cannot be undone."
      )
    ) {
      await handleDeletePage(pageId);
    }
  };

  if (isLoading) {
    return (
      <div className="flex items-center justify-center h-screen w-full">
        <div className="text-center">
          <div className="animate-spin rounded-full h-8 w-8 border-b-2 border-gray-900 mx-auto mb-4"></div>
          <p className="text-muted-foreground">Loading space...</p>
        </div>
      </div>
    );
  }

  if (error) {
    return (
      <div className="flex items-center justify-center h-screen w-full">
        <div className="text-center">
          <div className="text-6xl mb-4">❌</div>
          <h2 className="text-2xl font-semibold mb-2">Error</h2>
          <p className="text-muted-foreground">{error}</p>
        </div>
      </div>
    );
  }

  if (!space) {
    return (
      <div className="flex items-center justify-center h-screen w-full">
        <div className="text-center">
          <div className="text-6xl mb-4">🔍</div>
          <h2 className="text-2xl font-semibold mb-2">Space Not Found</h2>
          <p className="text-muted-foreground">
            The requested space could not be found.
          </p>
        </div>
      </div>
    );
  }

  // Show password screen if space requires password and user is not authenticated
  if (requiresPassword && !isAuthenticated) {
    return (
      <div className="flex items-center justify-center h-screen w-full">
        <SpacePasswordScreen
          spaceTitle={space.title || undefined}
          spaceId={space.id}
          onPasswordSubmit={authenticateSpace}
          isLoading={isLoading}
        />
      </div>
    );
  }

  // Show space content if user is authenticated or no password required
  return (
    <>
      <div className="flex h-screen w-full">
        <Sidebar variant="sidebar">
          <SidebarHeader>
            <div className="flex flex-row items-center justify-start gap-2">
              <Link to="/">
                <h1 className="text-2xl font-bold">WrkIn.Space</h1>
              </Link>
              <div className="flex flex-row items-center gap-2 ml-auto">
                <Tooltip>
                  <TooltipTrigger>
                    <ThemeToggle />
                  </TooltipTrigger>
                  <TooltipContent>Toggle Theme</TooltipContent>
                </Tooltip>
                <Tooltip>
                  <TooltipTrigger>
                    <ShareSpaceModal>
                      <Button variant="outline" className="h-8 w-8">
                        <QrCode />
                      </Button>
                    </ShareSpaceModal>
                  </TooltipTrigger>
                  <TooltipContent>Share Space</TooltipContent>
                </Tooltip>
              </div>
            </div>
<<<<<<< HEAD
            <p className="text-md font-bold text-muted-foreground pl-2">
              {space.title || "Untitled Space"}
=======
            <p className="text-lg text-muted-foreground">
              {"Space: " + space.title || "Untitled Space"}
>>>>>>> 4ec738d1
            </p>
            
          </SidebarHeader>

          <SidebarContent>
            <SidebarGroup>
              <SidebarGroupContent className="flex flex-col gap-1">
                {pages.length === 0 ? (
                  <p className="text-sm text-muted-foreground p-2">
                    No pages yet
                  </p>
                ) : (
                  pages.map((page) => {
                    const pagePath = `/space/${space.id}/page/${page.id}`;
                    const isActive = location.pathname === pagePath;

                    return (
                      <ContextMenu key={page.id}>
                        <ContextMenuTrigger>
                          <Button
                            variant={isActive ? "secondary" : "ghost"}
                            className="w-full justify-start"
                            asChild
                          >
                            <Link to={pagePath}>
                              <span className="mr-2">
                                {page.type === "document" && (
                                  <FileText className="h-4 w-4" />
                                )}
                                {page.type === "moodboard" && (
                                  <Image className="h-4 w-4" />
                                )}
                                {page.type === "kanban" && (
                                  <Columns3 className="h-4 w-4" />
                                )}
                              </span>
                              {page.title}
                            </Link>
                          </Button>
                        </ContextMenuTrigger>
                        <ContextMenuContent>
                          <ContextMenuItem
                            onClick={() => handleRenameStart(page)}
                          >
                            <Edit className="h-4 w-4 mr-2" />
                            Rename
                          </ContextMenuItem>
                          <ContextMenuItem
                            variant="destructive"
                            onClick={() => handleDeleteClick(page.id)}
                          >
                            <Trash className="h-4 w-4 mr-2" />
                            Delete
                          </ContextMenuItem>
                        </ContextMenuContent>
                      </ContextMenu>
                    );
                  })
                )}
                <DropdownMenu>
                  <DropdownMenuTrigger asChild>
                    <Button variant="outline" className="w-full">
                      <Plus className="h-4 w-4 mr-2" />
                      New Page
                    </Button>
                  </DropdownMenuTrigger>
                  <DropdownMenuContent align="start" className="w-48">
                    <DropdownMenuItem
                      onClick={() => handleCreatePage("document")}
                    >
                      <FileText className="h-4 w-4 mr-2" />
                      Document
                    </DropdownMenuItem>
                    <DropdownMenuItem
                      onClick={() => handleCreatePage("moodboard")}
                    >
                      <Image className="h-4 w-4 mr-2" />
                      Mood Board
                    </DropdownMenuItem>
                    <DropdownMenuItem
                      onClick={() => handleCreatePage("kanban")}
                    >
                      <Columns3 className="h-4 w-4 mr-2" />
                      Planning Board
                    </DropdownMenuItem>
                  </DropdownMenuContent>
                </DropdownMenu>
              </SidebarGroupContent>
            </SidebarGroup>
          </SidebarContent>

          <SidebarFooter>
            <div className="flex items-center justify-between text-muted-foreground">
              <p className="text-xs">Space ID: {space.id}</p>
              <Tooltip>
                <TooltipTrigger>
                  <SpaceSettingsModal>
                    <Button variant="ghost" size="icon" className="h-6 w-6">
                      <Settings className="h-3 w-3" />
                    </Button>
                  </SpaceSettingsModal>
                </TooltipTrigger>
                <TooltipContent>Space Settings</TooltipContent>
              </Tooltip>
            </div>
          </SidebarFooter>
        </Sidebar>

        <SidebarInset>
          <div className="flex flex-col h-screen w-full overflow-hidden">
            <Outlet />
          </div>
        </SidebarInset>
      </div>

      {/* Rename Dialog */}
      <Dialog open={renameDialogOpen} onOpenChange={setRenameDialogOpen}>
        <DialogContent>
          <DialogHeader>
            <DialogTitle>Rename Page</DialogTitle>
          </DialogHeader>
          <div className="space-y-4">
            <Input
              value={newPageTitle}
              onChange={(e) => setNewPageTitle(e.target.value)}
              placeholder="Enter new page title"
              onKeyDown={(e) => {
                if (e.key === "Enter") {
                  handleRenameSubmit();
                }
              }}
            />
            <div className="flex justify-end space-x-2">
              <Button
                variant="outline"
                onClick={() => setRenameDialogOpen(false)}
              >
                Cancel
              </Button>
              <Button onClick={handleRenameSubmit}>Rename</Button>
            </div>
          </div>
        </DialogContent>
      </Dialog>
    </>
  );
}

export default function SpaceRoute() {
  const params = useParams();
  const spaceId = params.id;

  if (!spaceId) {
    return (
      <div className="flex items-center justify-center h-screen">
        <div className="text-center">
          <div className="text-6xl mb-4">❌</div>
          <h2 className="text-2xl font-semibold mb-2">Invalid Space</h2>
          <p className="text-muted-foreground">No space ID provided.</p>
        </div>
      </div>
    );
  }

  return (
    <SpaceProvider initialSpaceId={spaceId}>
      <SpaceContent />
    </SpaceProvider>
  );
}<|MERGE_RESOLUTION|>--- conflicted
+++ resolved
@@ -42,11 +42,8 @@
   Edit,
   Trash,
   Settings,
-<<<<<<< HEAD
   Lock,
-=======
   Columns3,
->>>>>>> 4ec738d1
 } from "lucide-react";
 import { ShareSpaceModal } from "~/components/ui/share-space-modal";
 import { SpaceSettingsModal } from "~/components/ui/space-settings-modal";
@@ -188,13 +185,8 @@
                 </Tooltip>
               </div>
             </div>
-<<<<<<< HEAD
-            <p className="text-md font-bold text-muted-foreground pl-2">
-              {space.title || "Untitled Space"}
-=======
             <p className="text-lg text-muted-foreground">
               {"Space: " + space.title || "Untitled Space"}
->>>>>>> 4ec738d1
             </p>
             
           </SidebarHeader>
